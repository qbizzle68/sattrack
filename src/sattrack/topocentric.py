--- conflicted
+++ resolved
@@ -528,10 +528,7 @@
 
 
 def __nextPassMaxIteration(pos: Vector, vel: Vector, pVector: Vector, time: JulianDate, mu: float) -> JulianDate:
-<<<<<<< HEAD
-=======
     """Handles the iteration logic for approximating the next pass's maximum time."""
->>>>>>> 227aea70
 
     elements = Elements.fromState(pos, vel, time)
     # mean motion in radians / day
@@ -555,10 +552,7 @@
 
 
 def _nextPassMaxApprox(satellite: Orbitable, geo: GeoPosition, time: JulianDate) -> JulianDate:
-<<<<<<< HEAD
-=======
     """Computes the approximate time of the maximum altitude for the satellite's next pass."""
->>>>>>> 227aea70
 
     if _orbitAltitude(satellite, geo, time) < 0:
         tn = _timeToPlane(satellite, geo, time)
